--- conflicted
+++ resolved
@@ -24,12 +24,8 @@
 import { IInterpreterService, InterpreterType, PythonInterpreter } from '../../../../client/interpreter/contracts';
 import { InterpreterService } from '../../../../client/interpreter/interpreterService';
 
-<<<<<<< HEAD
-// tslint:disable: max-func-body-length no-any
-=======
 // tslint:disable: max-func-body-length
 
->>>>>>> bd9615ac
 suite('Data Science - KernelSelector', () => {
     let kernelSelectionProvider: KernelSelectionProvider;
     let kernelService: KernelService;
@@ -74,15 +70,11 @@
     suite('Select Remote Kernel', () => {
         test('Should display quick pick and return nothing when nothing is selected (remote sessions)', async () => {
             when(
-<<<<<<< HEAD
-                kernelSelectionProvider.getKernelSelectionsForRemoteSession(instance(sessionManager), anything())
-=======
                 kernelSelectionProvider.getKernelSelectionsForRemoteSession(
                     anything(),
                     instance(sessionManager),
                     anything()
                 )
->>>>>>> bd9615ac
             ).thenResolve([]);
             when(appShell.showQuickPick(anything(), anything(), anything())).thenResolve();
 
@@ -94,29 +86,21 @@
 
             assert.isEmpty(kernel);
             verify(
-<<<<<<< HEAD
-                kernelSelectionProvider.getKernelSelectionsForRemoteSession(instance(sessionManager), anything())
-=======
                 kernelSelectionProvider.getKernelSelectionsForRemoteSession(
                     anything(),
                     instance(sessionManager),
                     anything()
                 )
->>>>>>> bd9615ac
             ).once();
             verify(appShell.showQuickPick(anything(), anything(), anything())).once();
         });
         test('Should display quick pick and return nothing when nothing is selected (local sessions)', async () => {
             when(
-<<<<<<< HEAD
-                kernelSelectionProvider.getKernelSelectionsForLocalSession(instance(sessionManager), anything())
-=======
-                kernelSelectionProvider.getKernelSelectionsForLocalSession(
-                    anything(),
-                    instance(sessionManager),
-                    anything()
-                )
->>>>>>> bd9615ac
+                kernelSelectionProvider.getKernelSelectionsForLocalSession(
+                    anything(),
+                    instance(sessionManager),
+                    anything()
+                )
             ).thenResolve([]);
             when(appShell.showQuickPick(anything(), anything(), anything())).thenResolve();
 
@@ -124,28 +108,16 @@
 
             assert.isEmpty(kernel);
             verify(
-<<<<<<< HEAD
-                kernelSelectionProvider.getKernelSelectionsForLocalSession(instance(sessionManager), anything())
-=======
-                kernelSelectionProvider.getKernelSelectionsForLocalSession(
-                    anything(),
-                    instance(sessionManager),
-                    anything()
-                )
->>>>>>> bd9615ac
+                kernelSelectionProvider.getKernelSelectionsForLocalSession(
+                    anything(),
+                    instance(sessionManager),
+                    anything()
+                )
             ).once();
             verify(appShell.showQuickPick(anything(), anything(), anything())).once();
         });
         test('Should return the selected remote kernelspec along with a matching interpreter', async () => {
             when(
-<<<<<<< HEAD
-                kernelSelectionProvider.getKernelSelectionsForRemoteSession(instance(sessionManager), anything())
-            ).thenResolve([]);
-            when(kernelService.findMatchingInterpreter(kernelSpec, anything())).thenResolve(interpreter);
-            // tslint:disable-next-line: no-any
-            when(appShell.showQuickPick(anything(), anything(), anything())).thenResolve({
-                selection: { kernelSpec }
-=======
                 kernelSelectionProvider.getKernelSelectionsForRemoteSession(
                     anything(),
                     instance(sessionManager),
@@ -156,7 +128,6 @@
             when(appShell.showQuickPick(anything(), anything(), anything())).thenResolve({
                 selection: { kernelSpec }
                 // tslint:disable-next-line: no-any
->>>>>>> bd9615ac
             } as any);
 
             const kernel = await kernelSelector.selectRemoteKernel(
@@ -168,15 +139,11 @@
             assert.isOk(kernel.kernelSpec === kernelSpec);
             assert.isOk(kernel.interpreter === interpreter);
             verify(
-<<<<<<< HEAD
-                kernelSelectionProvider.getKernelSelectionsForRemoteSession(instance(sessionManager), anything())
-=======
                 kernelSelectionProvider.getKernelSelectionsForRemoteSession(
                     anything(),
                     instance(sessionManager),
                     anything()
                 )
->>>>>>> bd9615ac
             ).once();
             verify(appShell.showQuickPick(anything(), anything(), anything())).once();
             verify(kernelService.findMatchingInterpreter(kernelSpec, anything())).once();
@@ -185,65 +152,40 @@
     suite('Hide kernels from Remote & Local Kernel', () => {
         test('Should hide kernel from remote sessions', async () => {
             const kernelModels: LiveKernelModel[] = [
-<<<<<<< HEAD
-                // tslint:disable-next-line: no-any
-=======
->>>>>>> bd9615ac
                 {
                     lastActivityTime: new Date(),
                     name: '1one',
                     numberOfConnections: 1,
                     id: 'id1',
                     display_name: '1',
-<<<<<<< HEAD
-                    session: {} as any
-                },
-                // tslint:disable-next-line: no-any
-=======
                     // tslint:disable-next-line: no-any
                     session: {} as any
                 },
->>>>>>> bd9615ac
                 {
                     lastActivityTime: new Date(),
                     name: '2two',
                     numberOfConnections: 1,
                     id: 'id2',
                     display_name: '2',
-<<<<<<< HEAD
-                    session: {} as any
-                },
-                // tslint:disable-next-line: no-any
-=======
                     // tslint:disable-next-line: no-any
                     session: {} as any
                 },
->>>>>>> bd9615ac
                 {
                     lastActivityTime: new Date(),
                     name: '3three',
                     numberOfConnections: 1,
                     id: 'id3',
                     display_name: '3',
-<<<<<<< HEAD
-                    session: {} as any
-                },
-                // tslint:disable-next-line: no-any
-=======
                     // tslint:disable-next-line: no-any
                     session: {} as any
                 },
->>>>>>> bd9615ac
                 {
                     lastActivityTime: new Date(),
                     name: '4four',
                     numberOfConnections: 1,
                     id: 'id4',
                     display_name: '4',
-<<<<<<< HEAD
-=======
                     // tslint:disable-next-line: no-any
->>>>>>> bd9615ac
                     session: {} as any
                 }
             ];
@@ -255,15 +197,11 @@
             });
 
             when(
-<<<<<<< HEAD
-                kernelSelectionProvider.getKernelSelectionsForRemoteSession(instance(sessionManager), anything())
-=======
                 kernelSelectionProvider.getKernelSelectionsForRemoteSession(
                     anything(),
                     instance(sessionManager),
                     anything()
                 )
->>>>>>> bd9615ac
             ).thenResolve(quickPickItems);
             when(appShell.showQuickPick(anything(), anything(), anything())).thenResolve(undefined);
 
@@ -279,15 +217,11 @@
 
             assert.isEmpty(kernel);
             verify(
-<<<<<<< HEAD
-                kernelSelectionProvider.getKernelSelectionsForRemoteSession(instance(sessionManager), anything())
-=======
                 kernelSelectionProvider.getKernelSelectionsForRemoteSession(
                     anything(),
                     instance(sessionManager),
                     anything()
                 )
->>>>>>> bd9615ac
             ).once();
             verify(appShell.showQuickPick(anything(), anything(), anything())).once();
             const suggestions = capture(appShell.showQuickPick).first()[0] as IKernelSpecQuickPickItem[];
@@ -298,65 +232,40 @@
         });
         test('Should hide kernel from local sessions', async () => {
             const kernelModels: LiveKernelModel[] = [
-<<<<<<< HEAD
-                // tslint:disable-next-line: no-any
-=======
->>>>>>> bd9615ac
                 {
                     lastActivityTime: new Date(),
                     name: '1one',
                     numberOfConnections: 1,
                     id: 'id1',
                     display_name: '1',
-<<<<<<< HEAD
-                    session: {} as any
-                },
-                // tslint:disable-next-line: no-any
-=======
                     // tslint:disable-next-line: no-any
                     session: {} as any
                 },
->>>>>>> bd9615ac
                 {
                     lastActivityTime: new Date(),
                     name: '2two',
                     numberOfConnections: 1,
                     id: 'id2',
                     display_name: '2',
-<<<<<<< HEAD
-                    session: {} as any
-                },
-                // tslint:disable-next-line: no-any
-=======
                     // tslint:disable-next-line: no-any
                     session: {} as any
                 },
->>>>>>> bd9615ac
                 {
                     lastActivityTime: new Date(),
                     name: '3three',
                     numberOfConnections: 1,
                     id: 'id3',
                     display_name: '3',
-<<<<<<< HEAD
-                    session: {} as any
-                },
-                // tslint:disable-next-line: no-any
-=======
                     // tslint:disable-next-line: no-any
                     session: {} as any
                 },
->>>>>>> bd9615ac
                 {
                     lastActivityTime: new Date(),
                     name: '4four',
                     numberOfConnections: 1,
                     id: 'id4',
                     display_name: '4',
-<<<<<<< HEAD
-=======
                     // tslint:disable-next-line: no-any
->>>>>>> bd9615ac
                     session: {} as any
                 }
             ];
@@ -368,15 +277,11 @@
             });
 
             when(
-<<<<<<< HEAD
-                kernelSelectionProvider.getKernelSelectionsForLocalSession(instance(sessionManager), anything())
-=======
-                kernelSelectionProvider.getKernelSelectionsForLocalSession(
-                    anything(),
-                    instance(sessionManager),
-                    anything()
-                )
->>>>>>> bd9615ac
+                kernelSelectionProvider.getKernelSelectionsForLocalSession(
+                    anything(),
+                    instance(sessionManager),
+                    anything()
+                )
             ).thenResolve(quickPickItems);
             when(appShell.showQuickPick(anything(), anything(), anything())).thenResolve(undefined);
 
@@ -388,15 +293,11 @@
 
             assert.isEmpty(kernel);
             verify(
-<<<<<<< HEAD
-                kernelSelectionProvider.getKernelSelectionsForLocalSession(instance(sessionManager), anything())
-=======
-                kernelSelectionProvider.getKernelSelectionsForLocalSession(
-                    anything(),
-                    instance(sessionManager),
-                    anything()
-                )
->>>>>>> bd9615ac
+                kernelSelectionProvider.getKernelSelectionsForLocalSession(
+                    anything(),
+                    instance(sessionManager),
+                    anything()
+                )
             ).once();
             verify(appShell.showQuickPick(anything(), anything(), anything())).once();
             const suggestions = capture(appShell.showQuickPick).first()[0] as IKernelSpecQuickPickItem[];
@@ -409,14 +310,6 @@
     suite('Select Local Kernel', () => {
         test('Should return the selected local kernelspec along with a matching interpreter', async () => {
             when(
-<<<<<<< HEAD
-                kernelSelectionProvider.getKernelSelectionsForLocalSession(instance(sessionManager), anything())
-            ).thenResolve([]);
-            when(kernelService.findMatchingInterpreter(kernelSpec, anything())).thenResolve(interpreter);
-            // tslint:disable-next-line: no-any
-            when(appShell.showQuickPick(anything(), anything(), anything())).thenResolve({
-                selection: { kernelSpec }
-=======
                 kernelSelectionProvider.getKernelSelectionsForLocalSession(
                     anything(),
                     instance(sessionManager),
@@ -427,7 +320,6 @@
             when(appShell.showQuickPick(anything(), anything(), anything())).thenResolve({
                 selection: { kernelSpec }
                 // tslint:disable-next-line: no-any
->>>>>>> bd9615ac
             } as any);
 
             const kernel = await kernelSelector.selectLocalKernel(undefined, new StopWatch(), instance(sessionManager));
@@ -435,15 +327,11 @@
             assert.isOk(kernel.kernelSpec === kernelSpec);
             assert.isOk(kernel.interpreter === interpreter);
             verify(
-<<<<<<< HEAD
-                kernelSelectionProvider.getKernelSelectionsForLocalSession(instance(sessionManager), anything())
-=======
-                kernelSelectionProvider.getKernelSelectionsForLocalSession(
-                    anything(),
-                    instance(sessionManager),
-                    anything()
-                )
->>>>>>> bd9615ac
+                kernelSelectionProvider.getKernelSelectionsForLocalSession(
+                    anything(),
+                    instance(sessionManager),
+                    anything()
+                )
             ).once();
             verify(appShell.showQuickPick(anything(), anything(), anything())).once();
             verify(kernelService.findMatchingInterpreter(kernelSpec, anything())).once();
@@ -454,28 +342,18 @@
                 kernelSpec
             );
             when(
-<<<<<<< HEAD
-                kernelSelectionProvider.getKernelSelectionsForLocalSession(instance(sessionManager), anything())
-=======
-                kernelSelectionProvider.getKernelSelectionsForLocalSession(
-                    anything(),
-                    instance(sessionManager),
-                    anything()
-                )
->>>>>>> bd9615ac
+                kernelSelectionProvider.getKernelSelectionsForLocalSession(
+                    anything(),
+                    instance(sessionManager),
+                    anything()
+                )
             ).thenResolve([]);
             when(
                 appShell.showInformationMessage(localize.DataScience.fallbackToUseActiveInterpeterAsKernel())
             ).thenResolve();
-<<<<<<< HEAD
-            // tslint:disable-next-line: no-any
-            when(appShell.showQuickPick(anything(), anything(), anything())).thenResolve({
-                selection: { interpreter, kernelSpec }
-=======
             when(appShell.showQuickPick(anything(), anything(), anything())).thenResolve({
                 selection: { interpreter, kernelSpec }
                 // tslint:disable-next-line: no-any
->>>>>>> bd9615ac
             } as any);
 
             const kernel = await kernelSelector.selectLocalKernel(undefined, new StopWatch(), instance(sessionManager));
@@ -484,15 +362,11 @@
             verify(installer.isInstalled(Product.ipykernel, interpreter)).once();
             verify(kernelService.findMatchingKernelSpec(interpreter, instance(sessionManager), anything())).once();
             verify(
-<<<<<<< HEAD
-                kernelSelectionProvider.getKernelSelectionsForLocalSession(instance(sessionManager), anything())
-=======
-                kernelSelectionProvider.getKernelSelectionsForLocalSession(
-                    anything(),
-                    instance(sessionManager),
-                    anything()
-                )
->>>>>>> bd9615ac
+                kernelSelectionProvider.getKernelSelectionsForLocalSession(
+                    anything(),
+                    instance(sessionManager),
+                    anything()
+                )
             ).once();
             verify(appShell.showQuickPick(anything(), anything(), anything())).once();
             verify(kernelService.registerKernel(anything(), anything())).never();
@@ -508,28 +382,18 @@
             when(kernelService.findMatchingKernelSpec(interpreter, instance(sessionManager), anything())).thenResolve();
             when(kernelService.registerKernel(interpreter, anything(), anything())).thenResolve(kernelSpec);
             when(
-<<<<<<< HEAD
-                kernelSelectionProvider.getKernelSelectionsForLocalSession(instance(sessionManager), anything())
-=======
-                kernelSelectionProvider.getKernelSelectionsForLocalSession(
-                    anything(),
-                    instance(sessionManager),
-                    anything()
-                )
->>>>>>> bd9615ac
+                kernelSelectionProvider.getKernelSelectionsForLocalSession(
+                    anything(),
+                    instance(sessionManager),
+                    anything()
+                )
             ).thenResolve([]);
             when(
                 appShell.showInformationMessage(localize.DataScience.fallBackToRegisterAndUseActiveInterpeterAsKernel())
             ).thenResolve();
-<<<<<<< HEAD
-            // tslint:disable-next-line: no-any
-            when(appShell.showQuickPick(anything(), anything(), anything())).thenResolve({
-                selection: { interpreter, kernelSpec }
-=======
             when(appShell.showQuickPick(anything(), anything(), anything())).thenResolve({
                 selection: { interpreter, kernelSpec }
                 // tslint:disable-next-line: no-any
->>>>>>> bd9615ac
             } as any);
 
             const kernel = await kernelSelector.selectLocalKernel(undefined, new StopWatch(), instance(sessionManager));
@@ -539,15 +403,11 @@
             verify(installer.isInstalled(Product.ipykernel, interpreter)).once();
             verify(kernelService.findMatchingKernelSpec(interpreter, instance(sessionManager), anything())).once();
             verify(
-<<<<<<< HEAD
-                kernelSelectionProvider.getKernelSelectionsForLocalSession(instance(sessionManager), anything())
-=======
-                kernelSelectionProvider.getKernelSelectionsForLocalSession(
-                    anything(),
-                    instance(sessionManager),
-                    anything()
-                )
->>>>>>> bd9615ac
+                kernelSelectionProvider.getKernelSelectionsForLocalSession(
+                    anything(),
+                    instance(sessionManager),
+                    anything()
+                )
             ).twice(); // Once for caching.
             verify(appShell.showQuickPick(anything(), anything(), anything())).once();
             verify(
@@ -561,28 +421,18 @@
             when(installer.isInstalled(Product.ipykernel, interpreter)).thenResolve(false);
             when(kernelService.registerKernel(interpreter, anything(), anything())).thenResolve(kernelSpec);
             when(
-<<<<<<< HEAD
-                kernelSelectionProvider.getKernelSelectionsForLocalSession(instance(sessionManager), anything())
-=======
-                kernelSelectionProvider.getKernelSelectionsForLocalSession(
-                    anything(),
-                    instance(sessionManager),
-                    anything()
-                )
->>>>>>> bd9615ac
+                kernelSelectionProvider.getKernelSelectionsForLocalSession(
+                    anything(),
+                    instance(sessionManager),
+                    anything()
+                )
             ).thenResolve([]);
             when(
                 appShell.showInformationMessage(localize.DataScience.fallBackToRegisterAndUseActiveInterpeterAsKernel())
             ).thenResolve();
-<<<<<<< HEAD
-            // tslint:disable-next-line: no-any
-            when(appShell.showQuickPick(anything(), anything(), anything())).thenResolve({
-                selection: { interpreter, kernelSpec }
-=======
             when(appShell.showQuickPick(anything(), anything(), anything())).thenResolve({
                 selection: { interpreter, kernelSpec }
                 // tslint:disable-next-line: no-any
->>>>>>> bd9615ac
             } as any);
 
             const kernel = await kernelSelector.selectLocalKernel(undefined, new StopWatch(), instance(sessionManager));
@@ -590,15 +440,11 @@
             assert.isOk(kernel.kernelSpec === kernelSpec);
             verify(installer.isInstalled(Product.ipykernel, interpreter)).once();
             verify(
-<<<<<<< HEAD
-                kernelSelectionProvider.getKernelSelectionsForLocalSession(instance(sessionManager), anything())
-=======
-                kernelSelectionProvider.getKernelSelectionsForLocalSession(
-                    anything(),
-                    instance(sessionManager),
-                    anything()
-                )
->>>>>>> bd9615ac
+                kernelSelectionProvider.getKernelSelectionsForLocalSession(
+                    anything(),
+                    instance(sessionManager),
+                    anything()
+                )
             ).twice(); // once for caching.
             verify(appShell.showQuickPick(anything(), anything(), anything())).once();
             verify(kernelService.findMatchingKernelSpec(interpreter, instance(sessionManager), anything())).never();
@@ -620,11 +466,8 @@
         let nbMetadata: nbformat.INotebookMetadata = {} as any;
         let selectLocalKernelStub: sinon.SinonStub<
             [
-<<<<<<< HEAD
-=======
                 Resource,
                 StopWatch,
->>>>>>> bd9615ac
                 (IJupyterSessionManager | undefined)?,
                 (CancellationToken | undefined)?,
                 (IJupyterKernelSpec | LiveKernelModel)?
@@ -713,12 +556,9 @@
                         nbMetadata.kernelspec?.display_name!
                     )
                 )
-<<<<<<< HEAD
-=======
             ).thenResolve();
             when(
                 kernelSelectionProvider.getKernelSelectionsForLocalSession(anything(), anything(), anything())
->>>>>>> bd9615ac
             ).thenResolve();
 
             const kernel = await kernelSelector.getKernelForLocalConnection(
@@ -858,11 +698,7 @@
                 kernelSelectionProvider.getKernelSelectionsForLocalSession(anything(), anything(), anything())
             ).thenResolve();
 
-<<<<<<< HEAD
-            const kernel = await kernelSelector.getKernelForRemoteConnection(instance(sessionManager), {
-=======
             const kernel = await kernelSelector.getKernelForRemoteConnection(undefined, instance(sessionManager), {
->>>>>>> bd9615ac
                 orig_nbformat: 4,
                 kernelspec: { display_name: 'foo', name: 'foo' }
             });
@@ -914,11 +750,7 @@
                 kernelSelectionProvider.getKernelSelectionsForLocalSession(anything(), anything(), anything())
             ).thenResolve();
 
-<<<<<<< HEAD
-            const kernel = await kernelSelector.getKernelForRemoteConnection(instance(sessionManager), {
-=======
             const kernel = await kernelSelector.getKernelForRemoteConnection(undefined, instance(sessionManager), {
->>>>>>> bd9615ac
                 orig_nbformat: 4,
                 kernelspec: { display_name: 'foo', name: 'foo' }
             });
